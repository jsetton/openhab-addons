--- conflicted
+++ resolved
@@ -60,11 +60,7 @@
 	}
 
 	@Override
-<<<<<<< HEAD
-	void executeRefresh(ZWaveNode node, ZWaveSceneActivationCommandClass commandClass, int endpointId,
-=======
-	SerialMessage executeRefresh(ZWaveNode node, ZWaveBasicCommandClass commandClass, int endpointId,
->>>>>>> e57a16f0
+	SerialMessage executeRefresh(ZWaveNode node, ZWaveSceneActivationCommandClass commandClass, int endpointId,
 			Map<String, String> arguments) {
 		return null;
 	}
