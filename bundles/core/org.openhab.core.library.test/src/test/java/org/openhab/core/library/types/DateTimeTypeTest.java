--- conflicted
+++ resolved
@@ -23,14 +23,9 @@
 public class DateTimeTypeTest {
 	
 	Calendar calendarCET = Calendar.getInstance(TimeZone.getTimeZone("CET"));
-<<<<<<< HEAD
-	
-	String input;
-=======
 	Calendar calendarUTC = Calendar.getInstance(TimeZone.getTimeZone("UTC"));
 	
 	String inputCET;
->>>>>>> da70e3e5
 	String inputUTC;
 	String inputWithBrokenTZ;
 	
@@ -40,27 +35,16 @@
 	@Before
 	public void setup() {
 		calendarCET.set(2014, 2, 30, 4, 58, 47);
-<<<<<<< HEAD
-		
-		input = DateTimeType.DATE_FORMATTER.format(calendarCET.getTime());
-		inputUTC = input + "UTC";
-		inputWithBrokenTZ = input + "brokenTZ";
-=======
 		calendarUTC.set(2014, 2, 30, 4, 58, 47);
 		
 		inputCET = DateTimeType.DATE_FORMATTER.format(calendarCET.getTime());
 		inputUTC = DateTimeType.DATE_FORMATTER.format(calendarUTC.getTime());
 		inputWithBrokenTZ = "2014-03-30T04:58:47UTS";
->>>>>>> da70e3e5
 	}
 
 	@Test
 	public void createDate() {
-<<<<<<< HEAD
-		DateTimeType dt = DateTimeType.valueOf(input);
-=======
 		DateTimeType dt = DateTimeType.valueOf(inputCET);
->>>>>>> da70e3e5
 		assertEquals(expectedCET, dt.toString());
 	}
 	
